--- conflicted
+++ resolved
@@ -37,12 +37,8 @@
   "license": "",
   "packageManager": "yarn@4.5.0",
   "dependencies": {
-<<<<<<< HEAD
     "@bitcoinerlab/secp256k1": "1.2.0",
-    "@easylayer/common": "0.9.5",
-=======
     "@easylayer/common": "0.10.0",
->>>>>>> a1bf1aee
     "@nestjs/common": "10.2.10",
     "@nestjs/swagger": "7.1.17",
     "@noble/secp256k1": "3.0.0",
