--- conflicted
+++ resolved
@@ -36,13 +36,9 @@
   "license": "",
   "packageManager": "yarn@4.5.0",
   "dependencies": {
-<<<<<<< HEAD
-    "@easylayer/common": "0.9.2",
+    "@easylayer/common": "0.9.5",
     "@ethereumjs/rlp": "10.0.0",
     "@ethereumjs/trie": "6.2.1",
-=======
-    "@easylayer/common": "0.9.5",
->>>>>>> eaf1ee2b
     "@nestjs/common": "10.2.10",
     "@nestjs/core": "10.2.10",
     "@nestjs/swagger": "7.1.17",
