{
  "name": "@easylayer/common",
<<<<<<< HEAD
  "version": "0.9.5",
  "description": "Meta-package that routes subpath exports to per-subpackage builds.",
=======
  "version": "0.10.0",
  "description": "",
>>>>>>> a1bf1aee
  "type": "commonjs",
  "main": "./index.js",
  "module": "./index.mjs",
  "exports": {
    ".": {
      "module": "./index.mjs",
      "default": "./index.js"
    },
    "./dist/*": {
      "types": "./*.d.ts"
    },
    "./arithmetic": {
      "browser": "./arithmetic/dist/esm/browser/index.js",
      "module": "./arithmetic/dist/esm/index.js",
      "default": "./arithmetic/dist/index.js"
    },
    "./shared-interfaces": {
      "browser": "./shared-interfaces/dist/esm/browser/index.js",
      "module": "./shared-interfaces/dist/esm/index.js",
      "default": "./shared-interfaces/dist/index.js"
    },
    "./exponential-interval-async": {
      "browser": "./exponential-interval-async/dist/esm/browser/index.js",
      "module": "./exponential-interval-async/dist/esm/index.js",
      "default": "./exponential-interval-async/dist/index.js"
    },
    "./cqrs": {
      "browser": "./cqrs/dist/esm/browser/index.js",
      "module": "./cqrs/dist/esm/index.js",
      "default": "./cqrs/dist/index.js"
    },
    "./logger": {
      "browser": "./logger/dist/esm/index.js",
      "module": "./logger/dist/esm/index.js",
      "default": "./logger/dist/index.js"
    },
    "./cqrs-transport": {
      "browser": "./cqrs-transport/dist/esm/browser/index.js",
      "module": "./cqrs-transport/dist/esm/index.js",
      "default": "./cqrs-transport/dist/index.js"
    },
    "./eventstore": {
      "browser": "./eventstore/dist/esm/browser/index.js",
      "module": "./eventstore/dist/esm/index.js",
      "default": "./eventstore/dist/index.js"
    },
    "./network-transport": {
      "browser": "./network-transport/dist/esm/browser/index.js",
      "module": "./network-transport/dist/esm/index.js",
      "default": "./network-transport/dist/index.js"
    },
    "./framework": {
      "browser": "./framework/dist/esm/browser/index.js",
      "module": "./framework/dist/esm/index.js",
      "default": "./framework/dist/index.js"
    }
  },
  "files": [
    "LICENSE",
    "index.js",
    "index.mjs",
    "index.d.td",
    "arithmetic/dist",
    "exponential-interval-async/dist",
    "shared-interfaces/dist",
    "cqrs/dist",
    "logger/dist",
    "cqrs-transport/dist",
    "eventstore/dist",
    "network-transport/dist",
    "framework/dist"
  ],
  "scripts": {
    "clear": "yarn run clear:dist && yarn run clear:node_modules",
    "clear:node_modules": "rimraf node_modules",
    "clear:dist": "rimraf dist",
    "build:cjs": "tsc -b tsconfig.cjs.json",
    "build:esm": "tsc -b tsconfig.esm.json",
    "build": "yarn build:cjs && yarn build:esm",
    "prepublishOnly": "yarn clear:dist && yarn build"
  },
  "author": "Yaroslav Pavliuk",
  "license": "",
  "packageManager": "yarn@4.5.0",
  "dependencies": {
    "@nestjs/common": "10.2.10",
    "@nestjs/swagger": "7.1.17",
    "@nestjs/typeorm": "10.0.2",
    "async-mutex": "0.5.0",
    "better-sqlite3": "11.2.1",
    "bignumber.js": "9.1.2",
    "bn.js": "5.2.1",
    "bunyan": "1.8.15",
    "chalk": "4.1.2",
    "cors": "2.8.5",
    "electron": "38.1.0",
    "localforage": "1.10.0",
    "lodash": "4.17.21",
    "pg": "8.12.0",
    "reflect-metadata": "0.1.14",
    "rxjs": "7.8.1",
    "sql.js": "1.13.0",
    "sqlite3": "5.1.7",
    "stream-json": "1.8.0",
    "typeorm": "0.3.20",
    "uuid": "9.0.1"
  },
  "devDependencies": {
    "@types/electron": "1.6.12",
    "@types/node": "20.10.4",
    "rimraf": "5.0.5",
    "ts-node": "10.9.2",
    "typescript": "5.3.3"
  },
  "publishConfig": {
    "access": "public",
    "registry": "https://registry.npmjs.org/"
  }
}<|MERGE_RESOLUTION|>--- conflicted
+++ resolved
@@ -1,12 +1,7 @@
 {
   "name": "@easylayer/common",
-<<<<<<< HEAD
-  "version": "0.9.5",
+  "version": "0.10.0",
   "description": "Meta-package that routes subpath exports to per-subpackage builds.",
-=======
-  "version": "0.10.0",
-  "description": "",
->>>>>>> a1bf1aee
   "type": "commonjs",
   "main": "./index.js",
   "module": "./index.mjs",
